package miniq.core;

import java.sql.*;
import java.util.ArrayList;
import java.util.List;
import java.util.Map;
import java.util.Optional;
import java.util.concurrent.ConcurrentHashMap;

import com.fasterxml.uuid.Generators;

import miniq.config.QConfig;
import miniq.core.model.Message;
import miniq.core.model.MessageStatus;


import static com.fasterxml.uuid.Generators.*;

import static miniq.core.utils.QUtils.*;

/*
TODO: push a notification to connected clients using a pubsub callback mechanism
TODO: push API to push a message to the subscribers via Webhook with resubscribe
TODO: add support for message routing with a xx.xx format
TODO: add support for message priority
TODO: add proper error handling
 */


public class MiniQ {
    private static final org.slf4j.Logger logger = org.slf4j.LoggerFactory.getLogger(MiniQ.class);

    // Cache for frequently used routing patterns
    private final Map<String, String> patternQueryCache = new ConcurrentHashMap<>();

    private final Connection conn;
    private final String dbName;
    private final String queueName;
    private final Integer queueMaxSize;
    private final Integer sqliteCacheSizeBytes;
    private final boolean isCreateDb;
    private final boolean isCreateQueue;

    public MiniQ(QConfig config) throws SQLException {
        // Set the configuration
        this.dbName = config.dbName();
        this.queueName = config.queueName();
        this.queueMaxSize = config.queueMaxSize();
        this.sqliteCacheSizeBytes = config.sqliteCacheSizeBytes();
        this.isCreateDb = config.createDb();
        this.isCreateQueue = config.createQueue();

        // If dbName is not null and not ":memory:", prepend the "db\" folder path
        String dbPath = this.dbName;
        if (dbPath != null && !dbPath.equals(":memory:")) {
            // Create the db directory if it doesn't exist
            java.io.File dbDir = new java.io.File("db");
            if (!dbDir.exists()) {
                dbDir.mkdirs();
            }
            dbPath = "db\\" + dbPath;
        }

        this.conn = DriverManager.getConnection("jdbc:sqlite:" + (dbPath != null ? dbPath : ":memory:"));

        Qinit();
    }


    /***************************************************************
     INSERT methods
     ****************************************************************/
    public Message put(String data) throws SQLException {
        return putMessage(data, null, Message.DEFAULT_PRIORITY);
    }

    public Message put(String data, String route) throws SQLException {
        return putMessage(data, route, Message.DEFAULT_PRIORITY);
    }

    public Message put(String data, int priority) throws SQLException {
        return putMessage(data, null, priority);
    }

    public Message put(String data, String route, int priority) throws SQLException {
        return putMessage(data, route, priority);
    }

    // The put method is used to put a message into the queue
<<<<<<< HEAD
    private Message putMessage(String data, String topic, int priority) throws SQLException {
        final String messageId = String.valueOf(timeBasedEpochGenerator().generate());
        final int status = MessageStatus.READY.getValue();
        final long inTime = System.currentTimeMillis();
        String sql = "INSERT INTO %s (message_id, topic, data, status, priority, in_time) VALUES (?, ?, ?, ?, ?, ?)".formatted(this.queueName);
=======
    private Message putMessage(String data, String routingKey) throws SQLException {
        final String messageId = String.valueOf(timeBasedEpochGenerator().generate());
        final int status = MessageStatus.READY.getValue();
        final long inTime = System.currentTimeMillis();
>>>>>>> 03339cbe

        // Check if we need to manage the transaction
        boolean wasAutoCommit = conn.getAutoCommit();
        boolean needToCommit = wasAutoCommit;

        if (wasAutoCommit) {
            // Begin transaction only if autoCommit was true
            conn.setAutoCommit(false);
        }

<<<<<<< HEAD
        try (PreparedStatement pstmt = conn.prepareStatement(sql)) {
            pstmt.setString(1, messageId);
            pstmt.setString(2, topic);
            pstmt.setString(3, data);
            pstmt.setInt(4, status);
            pstmt.setInt(5, priority);
            pstmt.setLong(6, inTime);
            pstmt.executeUpdate();
=======
        try {
            // Insert into main queue table
            String sql = "INSERT INTO %s (message_id, topic, data, status, in_time) VALUES (?, ?, ?, ?, ?)".formatted(this.queueName);
            try (PreparedStatement pstmt = conn.prepareStatement(sql)) {
                pstmt.setString(1, messageId);
                pstmt.setString(2, routingKey);
                pstmt.setString(3, data);
                pstmt.setInt(4, status);
                pstmt.setLong(5, inTime);
                pstmt.executeUpdate();
            }

            // Parse and store routing segments if routing key is provided
            if (routingKey != null && !routingKey.isEmpty()) {
                String[] segments = routingKey.split("\\.");
                for (int i = 0; i < segments.length; i++) {
                    storeRoutingSegment(messageId, i, segments[i]);
                }
            }
>>>>>>> 03339cbe

            if (needToCommit) {
                // Only commit if we started the transaction
                conn.commit();
            }
        } catch (SQLException e) {
            if (needToCommit) {
                // Only rollback if we started the transaction
                conn.rollback();
            }
            System.err.println("Error putting message: " + e.getMessage());
            throw e; // Re-throw the exception to propagate it to the caller
        } finally {
            if (wasAutoCommit) {
                // Only reset autoCommit if it was true before
                conn.setAutoCommit(true);
            }
        }
<<<<<<< HEAD
        return new Message(messageId, topic, data, MessageStatus.READY, priority, inTime, null, null);
=======
        return new Message(messageId, routingKey, data, MessageStatus.READY, inTime, null, null);
    }

    // Helper method to store a routing segment
    private void storeRoutingSegment(String messageId, int position, String value) throws SQLException {
        String sql = "INSERT INTO routing_segments (message_id, segment_position, segment_value) VALUES (?, ?, ?)";
        try (PreparedStatement pstmt = conn.prepareStatement(sql)) {
            pstmt.setString(1, messageId);
            pstmt.setInt(2, position);
            pstmt.setString(3, value);
            pstmt.executeUpdate();
        }
>>>>>>> 03339cbe
    }


    /***************************************************************
     SELECT methods
     ****************************************************************/

    // The pop method is used to pop a message from the queue using a database transaction
    // select the first message in the queue with status = READY
    // lock the message to avoid another process from getting it
    public Message pop() throws SQLException {
        return popWithRoutingPattern(null);
    }

    // The popWithRoutingPattern method is used to pop a message from the queue with a specific routing pattern
    // The routing pattern is in the format "xx.xx" where each part can be a specific value or a wildcard "*" or "#".
    public Message popWithRoutingPattern(String pattern) throws SQLException {
        if (pattern == null || pattern.isEmpty()) {
            return pop(); // Default behavior
        }

        if (!pattern.contains("*") && !pattern.contains("#")) {
            // Exact match
            return popWithExactRoutingKey(pattern);
        }

        // Check if we need to manage the transaction
        boolean wasAutoCommit = conn.getAutoCommit();
        boolean needToCommit = wasAutoCommit;

        if (wasAutoCommit) {
            // Begin transaction only if autoCommit was true
            conn.setAutoCommit(false);
        }

        try {
<<<<<<< HEAD
            // Step 1: Select the first undone message (ordered by priority first, then by time)
            PreparedStatement ps1;
            if (routingPattern == null || routingPattern.isEmpty()) {
                ps1 = conn.prepareStatement("SELECT * FROM %s WHERE status = ? ORDER BY priority ASC, in_time ASC LIMIT 1".formatted(this.queueName));
                ps1.setInt(1, MessageStatus.READY.getValue());
            } else if (!routingPattern.contains(".") && !routingPattern.contains("*")) {
                ps1 = conn.prepareStatement("SELECT * FROM %s WHERE status = ? AND topic = ? ORDER BY priority ASC, in_time ASC LIMIT 1".formatted(this.queueName));
                ps1.setInt(1, MessageStatus.READY.getValue());
                ps1.setString(2, routingPattern);
            } else {
                String likePattern = routingPattern.replace("*", "%");
                ps1 = conn.prepareStatement("SELECT * FROM %s WHERE status = ? AND topic LIKE ? ORDER BY priority ASC, in_time ASC LIMIT 1".formatted(this.queueName));
                ps1.setInt(1, MessageStatus.READY.getValue());
                ps1.setString(2, likePattern);
=======
            // Parse pattern into segments
            String[] patternSegments = pattern.split("\\.");

            // Build SQL query based on pattern segments
            StringBuilder sql = new StringBuilder();
            sql.append("SELECT m.* FROM ").append(this.queueName).append(" m WHERE m.status = ? ");

            // Add pattern matching conditions
            if (patternSegments.length > 0) {
                sql.append("AND m.message_id IN (");
                sql.append(buildPatternMatchingQuery(patternSegments));
                sql.append(") ");
            }

            sql.append("ORDER BY m.in_time LIMIT 1");

            // Execute query
            PreparedStatement ps1 = conn.prepareStatement(sql.toString());
            ps1.setInt(1, MessageStatus.READY.getValue());

            ResultSet rs1 = ps1.executeQuery();

            if (rs1.next()) {
                // Lock the message
                PreparedStatement ps2 = conn.prepareStatement("UPDATE " + this.queueName + " SET status = ?, lock_time = ? WHERE message_id = ? AND status = ?");
                ps2.setInt(1, MessageStatus.LOCKED.getValue());
                ps2.setLong(2, System.currentTimeMillis());
                ps2.setString(3, rs1.getString("message_id"));
                ps2.setInt(4, MessageStatus.READY.getValue());
                ps2.executeUpdate();

                if (needToCommit) {
                    // Only commit if we started the transaction
                    conn.commit();
                }

                // Return the selected message
                return new Message(
                        rs1.getString("message_id"),
                        rs1.getString("topic"),
                        rs1.getString("data"),
                        MessageStatus.LOCKED,
                        rs1.getLong("in_time"),
                        System.currentTimeMillis(),
                        resultSetGetLong(rs1, "done_time")
                );
            }

            if (needToCommit) {
                // Only commit if we started the transaction
                conn.commit();
            }

        } catch (SQLException e) {
            if (needToCommit) {
                // Only rollback if we started the transaction
                conn.rollback();
            }
            throw e;
        } finally {
            if (wasAutoCommit) {
                // Only reset autoCommit if it was true before
                conn.setAutoCommit(true);
            }
        }

        return null;
    }

    // Helper method to build pattern matching query
    private String buildPatternMatchingQuery(String[] patternSegments) {
        String patternKey = String.join(".", patternSegments);

        // Check cache first
        if (patternQueryCache.containsKey(patternKey)) {
            return patternQueryCache.get(patternKey);
        }

        StringBuilder subquery = new StringBuilder();
        subquery.append("SELECT DISTINCT rs1.message_id FROM routing_segments rs1 ");

        // Track if we have a multi-segment wildcard
        boolean hasMultiSegmentWildcard = false;
        int lastSegmentIndex = -1;

        for (int i = 0; i < patternSegments.length; i++) {
            String segment = patternSegments[i];

            if (segment.equals("#")) {
                // Multi-segment wildcard
                hasMultiSegmentWildcard = true;
                lastSegmentIndex = i;
                break;
            } else if (i > 0) {
                // Join with previous segments
                subquery.append("INNER JOIN routing_segments rs").append(i + 1).append(" ON rs1.message_id = rs").append(i + 1).append(".message_id ");
>>>>>>> 03339cbe
            }
        }

        subquery.append("WHERE ");

        // Add conditions for each segment
        for (int i = 0; i < patternSegments.length; i++) {
            if (hasMultiSegmentWildcard && i >= lastSegmentIndex) {
                break;
            }

            String segment = patternSegments[i];

            if (i > 0) {
                subquery.append("AND ");
            }

            subquery.append("rs").append(i + 1).append(".segment_position = ").append(i).append(" ");

            if (segment.equals("*")) {
                // Single-segment wildcard - no additional condition needed
            } else if (!segment.equals("#")) {
                // Exact match
                subquery.append("AND rs").append(i + 1).append(".segment_value = '").append(segment).append("' ");
            }
        }

        // Handle multi-segment wildcard if present
        if (hasMultiSegmentWildcard && lastSegmentIndex < patternSegments.length - 1) {
            // There are segments after the # wildcard
            for (int i = lastSegmentIndex + 1; i < patternSegments.length; i++) {
                String segment = patternSegments[i];

                if (segment.equals("*") || segment.equals("#")) {
                    continue; // Skip wildcards after #
                }

                // Add condition to match this segment at any position > lastSegmentIndex
                subquery.append("AND EXISTS (SELECT 1 FROM routing_segments rs_tail WHERE rs1.message_id = rs_tail.message_id ");
                subquery.append("AND rs_tail.segment_value = '").append(segment).append("' ");

                // If this is the last segment in the pattern, it must be the last segment in the routing key
                if (i == patternSegments.length - 1) {
                    subquery.append("AND NOT EXISTS (SELECT 1 FROM routing_segments rs_next WHERE rs1.message_id = rs_next.message_id ");
                    subquery.append("AND rs_next.segment_position > rs_tail.segment_position) ");
                }

                subquery.append(") ");
            }
        } else if (!hasMultiSegmentWildcard) {
            // If no # wildcard, ensure the routing key has exactly the same number of segments
            subquery.append("AND NOT EXISTS (SELECT 1 FROM routing_segments rs_extra WHERE rs1.message_id = rs_extra.message_id ");
            subquery.append("AND rs_extra.segment_position >= ").append(patternSegments.length).append(") ");
        }

        String result = subquery.toString();

        // Cache the result
        patternQueryCache.put(patternKey, result);

        return result;
    }

    // Helper method for exact routing key match
    private Message popWithExactRoutingKey(String routingKey) throws SQLException {
        // Check if we need to manage the transaction
        boolean wasAutoCommit = conn.getAutoCommit();
        boolean needToCommit = wasAutoCommit;

        if (wasAutoCommit) {
            // Begin transaction only if autoCommit was true
            conn.setAutoCommit(false);
        }

        try {
            // Select the first message with the exact routing key
            PreparedStatement ps1 = conn.prepareStatement("SELECT * FROM " + this.queueName + " WHERE status = ? AND topic = ? ORDER BY in_time LIMIT 1");
            ps1.setInt(1, MessageStatus.READY.getValue());
            ps1.setString(2, routingKey);

            ResultSet rs1 = ps1.executeQuery();

            if (rs1.next()) {
                // Lock the message
                PreparedStatement ps2 = conn.prepareStatement("UPDATE " + this.queueName + " SET status = ?, lock_time = ? WHERE message_id = ? AND status = ?");
                ps2.setInt(1, MessageStatus.LOCKED.getValue());
                ps2.setLong(2, System.currentTimeMillis());
                ps2.setString(3, rs1.getString("message_id"));
                ps2.setInt(4, MessageStatus.READY.getValue());
                ps2.executeUpdate();

                if (needToCommit) {
                    // Only commit if we started the transaction
                    conn.commit();
                }

                // Return the selected message
                return new Message(
                        rs1.getString("message_id"),
                        rs1.getString("topic"),
                        rs1.getString("data"),
                        MessageStatus.LOCKED,
                        rs1.getInt("priority"),
                        rs1.getLong("in_time"),
                        System.currentTimeMillis(),
                        resultSetGetLong(rs1, "done_time")
                );
            }

            if (needToCommit) {
                // Only commit if we started the transaction
                conn.commit();
            }
        } catch (SQLException e) {
            if (needToCommit) {
                // Only rollback if we started the transaction
                conn.rollback();
            }
            throw e;
        } finally {
            if (wasAutoCommit) {
                // Only reset autoCommit if it was true before
                conn.setAutoCommit(true);
            }
        }

        return null;
    }

    // Note that the SQLite RETURNING (UPDATE + SELECT) clause is not supported in all versions of SQLite, and not all JDBC drivers support it.
    public Message popReturning() throws SQLException {
        return popReturningWithRoutingPattern(null);
    }

    // The popReturningWithRoutingPattern method is used to pop a message from the queue with a specific routing pattern
    // The routing pattern is in the format "xx.xx" where each part can be a specific value or a wildcard "*".
    public Message popReturningWithRoutingPattern(String routingPattern) throws SQLException {
        String sql;

        if (routingPattern == null || routingPattern.isEmpty()) {
            sql = "UPDATE %s SET status = ?, lock_time = ? WHERE rowid = (SELECT rowid FROM %s WHERE status = ? ORDER BY in_time LIMIT 1) RETURNING *".formatted(this.queueName, this.queueName);
        } else if (!routingPattern.contains(".") && !routingPattern.contains("*")) {
            sql = "UPDATE %s SET status = ?, lock_time = ? WHERE rowid = (SELECT rowid FROM %s WHERE status = ? AND topic = ? ORDER BY in_time LIMIT 1) RETURNING *".formatted(this.queueName, this.queueName);
        } else {
            String likePattern = routingPattern.replace("*", "%");
            sql = "UPDATE %s SET status = ?, lock_time = ? WHERE rowid = (SELECT rowid FROM %s WHERE status = ? AND topic LIKE ? ORDER BY in_time LIMIT 1) RETURNING *".formatted(this.queueName, this.queueName);
        }

        try (PreparedStatement pstmt = conn.prepareStatement(sql)) {
            pstmt.setInt(1, MessageStatus.LOCKED.getValue());
            pstmt.setLong(2, System.currentTimeMillis());
            pstmt.setInt(3, MessageStatus.READY.getValue());

            if (routingPattern != null && !routingPattern.isEmpty()) {
                if (!routingPattern.contains(".") && !routingPattern.contains("*")) {
                    pstmt.setString(4, routingPattern);
                } else {
                    String likePattern = routingPattern.replace("*", "%");
                    pstmt.setString(4, likePattern);
                }
            }

            try (ResultSet rs = pstmt.executeQuery()) {
                if (rs.next()) {
                    return new Message(
                            rs.getString("message_id"),
                            rs.getString("topic"),
                            rs.getString("data"),
                            MessageStatus.LOCKED,
                            rs.getInt("priority"),
                            rs.getLong("in_time"),
                            System.currentTimeMillis(),
                            rs.getLong("done_time")
                    );
                }
                else {
                    return null;
                }
            } catch (SQLException e) {
                System.err.println("Error in popReturningWithRoutingPattern: " + e.getMessage());
                return null;
            }
        }
    }

    // The peek method is used to peek at the first message in the queue without removing it.
    public Message peek() throws SQLException {
        return peekWithRoutingPattern(null);
    }

    // The peekWithRoutingPattern method is used to peek at the first message in the queue with a specific routing pattern
    // The routing pattern is in the format "xx.xx" where each part can be a specific value or a wildcard "*".
    public Message peekWithRoutingPattern(String routingPattern) throws SQLException {
        PreparedStatement pstmt;

        if (routingPattern == null || routingPattern.isEmpty()) {
            final var sql = "SELECT * FROM %s WHERE status = ? ORDER BY in_time LIMIT 1".formatted(this.queueName);
            pstmt = conn.prepareStatement(sql);
            pstmt.setInt(1, MessageStatus.READY.getValue());
        } else if (!routingPattern.contains(".") && !routingPattern.contains("*")) {
            final var sql = "SELECT * FROM %s WHERE status = ? AND topic = ? ORDER BY in_time LIMIT 1".formatted(this.queueName);
            pstmt = conn.prepareStatement(sql);
            pstmt.setInt(1, MessageStatus.READY.getValue());
            pstmt.setString(2, routingPattern);
        } else {
            String likePattern = routingPattern.replace("*", "%");
            final var sql = "SELECT * FROM %s WHERE status = ? AND topic LIKE ? ORDER BY in_time LIMIT 1".formatted(this.queueName);
            pstmt = conn.prepareStatement(sql);
            pstmt.setInt(1, MessageStatus.READY.getValue());
            pstmt.setString(2, likePattern);
        }

        try (pstmt) {
            try (ResultSet rs = pstmt.executeQuery()) {
                if (rs.next()) {
                    return new Message(
                            rs.getString("message_id"),
                            rs.getString("topic"),
                            rs.getString("data"),
                            MessageStatus.values()[rs.getInt("status")],
                            rs.getInt("priority"),
                            resultSetGetLong(rs,"in_time"),
                            resultSetGetLong(rs,"lock_time"),
                            resultSetGetLong(rs,"done_time")
                    );
                }
                else {
                    return null;
                }
            } catch (SQLException e) {
                System.err.println("Error in peekWithRoutingPattern: " + e.getMessage());
                return null;
            }
        }
    }

    // The get method is used to get a message by its message ID.
    public Message get(String messageId) throws SQLException {
        String sql = "SELECT * FROM %s WHERE message_id = ?".formatted(this.queueName);

        try (PreparedStatement pstmt = conn.prepareStatement(sql)) {
            pstmt.setString(1, messageId);

            try (ResultSet rs = pstmt.executeQuery()) {
                if (rs.next()) {
                    return new Message(
                            rs.getString("message_id"),
                            rs.getString("topic"),
                            rs.getString("data"),
                            MessageStatus.values()[rs.getInt("status")],
                            rs.getInt("priority"),
                            rs.getLong("in_time"),
                            resultSetGetLong(rs, "lock_time"),
                            resultSetGetLong(rs, "done_time")
                    );
                } else {
                    return null;
                }
            }
        }
    }

    // The getByRoutingPattern method is used to get messages by routing pattern.
    // The routing pattern is in the format "xx.xx" where each part can be a specific value or a wildcard "*".
    // For example, "orders.created" would match only messages with that exact topic,
    // while "orders.*" would match any message with a topic that starts with "orders.".
    public List<Message> getByRoutingPattern(String routingPattern, MessageStatus status) throws SQLException {
        // If the routing pattern doesn't contain a dot or wildcard, use exact match
        if (!routingPattern.contains(".") && !routingPattern.contains("*")) {
            String sql = "SELECT * FROM %s WHERE topic = ? AND status = ?".formatted(this.queueName);
            try (PreparedStatement pstmt = conn.prepareStatement(sql)) {
                pstmt.setString(1, routingPattern);
                pstmt.setInt(2, status.getValue());
                return getMessages(pstmt);
            }
        }

        // Convert the routing pattern to a SQL LIKE pattern
        String likePattern = routingPattern.replace("*", "%");
        String sql = "SELECT * FROM %s WHERE topic LIKE ? AND status = ?".formatted(this.queueName);

        try (PreparedStatement pstmt = conn.prepareStatement(sql)) {
            pstmt.setString(1, likePattern);
            pstmt.setInt(2, status.getValue());
            return getMessages(pstmt);
        }
    }

    // Get all messages with a specific routing pattern regardless of status
    public List<Message> getAllByRoutingPattern(String routingPattern) throws SQLException {
        // If the routing pattern doesn't contain a dot or wildcard, use exact match
        if (!routingPattern.contains(".") && !routingPattern.contains("*")) {
            String sql = "SELECT * FROM %s WHERE topic = ?".formatted(this.queueName);
            try (PreparedStatement pstmt = conn.prepareStatement(sql)) {
                pstmt.setString(1, routingPattern);
                return getMessages(pstmt);
            }
        }

        // Convert the routing pattern to a SQL LIKE pattern
        String likePattern = routingPattern.replace("*", "%");
        String sql = "SELECT * FROM %s WHERE topic LIKE ?".formatted(this.queueName);

        try (PreparedStatement pstmt = conn.prepareStatement(sql)) {
            pstmt.setString(1, likePattern);
            return getMessages(pstmt);
        }
    }


    /***************************************************************
     get List<Messages> methods
     ****************************************************************/

    // The listFailed method is used to list with specified status.
    public List<Message> getWithStatus(MessageStatus status) throws SQLException {
        String sql = "SELECT * FROM " + this.queueName + " WHERE status = ?";

        try (PreparedStatement pstmt = conn.prepareStatement(sql)) {
            pstmt.setInt(1, status.getValue());
            return getMessages(pstmt);
        }
    }
    // The getLocked method is used to list all locked messages that have been locked for more than a certain threshold in seconds.
    public List<Message> getLocked(long thresholdMillis) throws SQLException {
        long timeValue = System.currentTimeMillis() - thresholdMillis;
        String sql = "SELECT * FROM %s WHERE status = ? AND lock_time < ?".formatted(this.queueName);

        try (PreparedStatement pstmt = conn.prepareStatement(sql)) {
            pstmt.setInt(1, MessageStatus.LOCKED.getValue());
            pstmt.setLong(2, timeValue);
            return getMessages(pstmt);
        }
    }

    private List<Message> getMessages(PreparedStatement ps) throws SQLException {
        try (ResultSet rs = ps.executeQuery()) {
            List<Message> messages = new ArrayList<>();
            while (rs.next()) {
                messages.add(new Message(
                        rs.getString("message_id"),
                        rs.getString("topic"),
                        rs.getString("data"),
                        MessageStatus.values()[rs.getInt("status")],
                        rs.getInt("priority"),
                        rs.getLong("in_time"),
                        resultSetGetLong(rs, "lock_time"),
                        resultSetGetLong(rs, "done_time")
                ));
            }
            return messages;
        }
    }


    /***************************************************************
     COUNT methods
     ****************************************************************/

    // get COUNT of all messages in the queue with status not DONE or FAILED
    public int qsizeDoneFailed() {
        return qsizeIn(List.of(MessageStatus.DONE, MessageStatus.FAILED));
    }

    // get COUNT of all READY messages in the queue
    public boolean empty() {
        return (qsizeIn(List.of(MessageStatus.READY)) == 0);
    }

    // get COUNT of all READY messages in the queue relative to the max size
    public boolean full() {
        if (this.queueMaxSize == null) { return false; }
        return (qsizeIn(List.of(MessageStatus.READY)) >= this.queueMaxSize);
    }

    // get COUNT of all messages in the queue with status IN (?)
    public int qsizeIn(List<MessageStatus> messageStatuses) {
        String sql = String.format("SELECT COUNT(*) as cnt FROM %s WHERE status IN (%s)", 
                this.queueName, 
                miniq.core.utils.QUtils.getMessageStatusString(messageStatuses));

        try (PreparedStatement pstmt = conn.prepareStatement(sql)) {
            return executeReturnInt(pstmt);
        } catch (SQLException e) {
            System.err.println("Error in qsizeIn: " + e.getMessage());
        }
        return 0;
    }

    // get COUNT of all messages in the queue with status NOT DONE or FAILED
    private int qsizeNotIn(List<MessageStatus> messageStatuses) {
        String sql = String.format("SELECT COUNT(*) as cnt FROM %s WHERE status NOT IN (?)", this.queueName);
        var stList = miniq.core.utils.QUtils.getStatusDoneFailedString();

        try (PreparedStatement pstmt = conn.prepareStatement(sql)) {
            pstmt.setString(1, stList);
            return executeReturnInt(pstmt);
        } catch (SQLException e) {
            logger.error("Error in qsizeNotIn: {}", e.getMessage(), e);
        }
        return 0;
    }

    private int executeReturnInt(PreparedStatement ps) throws SQLException {
        try (ResultSet rs = ps.executeQuery()) {
            if (rs.next()) {
                return rs.getInt(1);
            }
        } catch (SQLException e) {
            logger.error("Error in executeReturnInt: {}", e.getMessage(), e);
        }
        return 0;
    }

    /***************************************************************
     UPDATE methods
     ****************************************************************/

    // The setDone method is used to mark a message as done by its message ID.
    public int setDone(String messageId) throws SQLException {
        return setStatus(messageId, MessageStatus.DONE);
    }

    // The setFailed method is used to mark a message as failed by its message ID.
    public int setFailed(String messageId) throws SQLException {
        return setStatus(messageId, MessageStatus.FAILED);
    }

    // The done method is used to mark a message as done by its message ID and status
    public int setStatus(String messageId, MessageStatus status) throws SQLException {
        String sql = "UPDATE %s SET status = ?, done_time = ? WHERE message_id = ?".formatted(this.queueName);

        // Check if we need to manage the transaction
        boolean wasAutoCommit = conn.getAutoCommit();
        boolean needToCommit = wasAutoCommit;

        if (wasAutoCommit) {
            // Begin transaction only if autoCommit was true
            conn.setAutoCommit(false);
        }

        try (PreparedStatement pstmt = conn.prepareStatement(sql)) {
            pstmt.setInt(1, status.getValue());
            pstmt.setLong(2, System.currentTimeMillis());
            pstmt.setString(3, messageId);
            var cnt = pstmt.executeUpdate();

            if (needToCommit) {
                // Only commit if we started the transaction
                conn.commit();
            }

            return cnt;
        } catch (SQLException e) {
            if (needToCommit) {
                // Only rollback if we started the transaction
                conn.rollback();
            }
            logger.error("Error in setStatus: {}", e.getMessage(), e);
            throw e; // Re-throw the exception to propagate it to the caller
        } finally {
            if (wasAutoCommit) {
                // Only reset autoCommit if it was true before
                conn.setAutoCommit(true);
            }
        }
    }

    public Optional<Integer> retry(String messageId) {
        String sql = String.format("UPDATE %s SET status = ?, done_time = NULL WHERE message_id = ?", this.queueName);

        try {
            // Check if we need to manage the transaction
            boolean wasAutoCommit = conn.getAutoCommit();
            boolean needToCommit = wasAutoCommit;

            if (wasAutoCommit) {
                // Begin transaction only if autoCommit was true
                conn.setAutoCommit(false);
            }

            try (PreparedStatement pstmt = conn.prepareStatement(sql)) {
                pstmt.setInt(1, MessageStatus.READY.getValue());
                pstmt.setString(2, messageId);
                int affectedRows = pstmt.executeUpdate();

                if (needToCommit) {
                    // Only commit if we started the transaction
                    conn.commit();
                }

                return affectedRows > 0 ? Optional.of(affectedRows) : Optional.empty();
            } catch (SQLException e) {
                if (needToCommit) {
                    // Only rollback if we started the transaction
                    conn.rollback();
                }
                logger.error("Error in retry: {}", e.getMessage(), e);
                throw e;
            } finally {
                if (wasAutoCommit) {
                    // Only reset autoCommit if it was true before
                    conn.setAutoCommit(true);
                }
            }
        } catch (SQLException e) {
            logger.error("Error in retry: {}", e.getMessage(), e);
        }
        return Optional.empty();
    }


    /***************************************************************
       DELETE methods
     ****************************************************************/

    // delete ONLY "DONE" and/or "FAILED" messages
    public void prune(boolean includeFailed) {
        String sql;

        try {
            // Check if we need to manage the transaction
            boolean wasAutoCommit = conn.getAutoCommit();
            boolean needToCommit = wasAutoCommit;

            if (wasAutoCommit) {
                // Begin transaction only if autoCommit was true
                conn.setAutoCommit(false);
            }

            try {
                if (includeFailed) {
                    sql = String.format("DELETE FROM %s WHERE status IN (?, ?)", this.queueName);
                    try (PreparedStatement pstmt = conn.prepareStatement(sql)) {
                        pstmt.setInt(1, MessageStatus.DONE.getValue());
                        pstmt.setInt(2, MessageStatus.FAILED.getValue());
                        pstmt.executeUpdate();
                    }
                } else {
                    sql = String.format("DELETE FROM %s WHERE status = ?", this.queueName);
                    try (PreparedStatement pstmt = conn.prepareStatement(sql)) {
                        pstmt.setInt(1, MessageStatus.DONE.getValue());
                        pstmt.executeUpdate();
                    }
                }

                if (needToCommit) {
                    // Only commit if we started the transaction
                    conn.commit();
                }
            } catch (SQLException e) {
                if (needToCommit) {
                    // Only rollback if we started the transaction
                    conn.rollback();
                }
                logger.error("Error in prune: {}", e.getMessage(), e);
                throw e;
            } finally {
                if (wasAutoCommit) {
                    // Only reset autoCommit if it was true before
                    conn.setAutoCommit(true);
                }
            }
        } catch (SQLException e) {
            logger.error("Error in prune: {}", e.getMessage(), e);
        }
    }

    // delete all messages
    public void purge() {
        String sql = String.format("DELETE FROM %s ", this.queueName);

        try {
            // Check if we need to manage the transaction
            boolean wasAutoCommit = conn.getAutoCommit();
            boolean needToCommit = wasAutoCommit;

            if (wasAutoCommit) {
                // Begin transaction only if autoCommit was true
                conn.setAutoCommit(false);
            }

            try (PreparedStatement pstmt = conn.prepareStatement(sql)) {
                pstmt.executeUpdate();

                if (needToCommit) {
                    // Only commit if we started the transaction
                    conn.commit();
                }
            } catch (SQLException e) {
                if (needToCommit) {
                    // Only rollback if we started the transaction
                    conn.rollback();
                }
                logger.error("Error in purge: {}", e.getMessage(), e);
                throw e;
            } finally {
                if (wasAutoCommit) {
                    // Only reset autoCommit if it was true before
                    conn.setAutoCommit(true);
                }
            }
        } catch (SQLException e) {
            logger.error("Error in purge: {}", e.getMessage(), e);
        }
    }

    // vacuum the database
    public void vacuum() {
        try {
            // Check if we need to manage the transaction
            boolean wasAutoCommit = conn.getAutoCommit();
            boolean needToCommit = wasAutoCommit;

            if (wasAutoCommit) {
                // Begin transaction only if autoCommit was true
                conn.setAutoCommit(false);
            }

            try (Statement stmt = conn.createStatement()) {
                stmt.execute("VACUUM");

                if (needToCommit) {
                    // Only commit if we started the transaction
                    conn.commit();
                }
            } catch (SQLException e) {
                if (needToCommit) {
                    // Only rollback if we started the transaction
                    conn.rollback();
                }
                logger.error("Error in vacuum: {}", e.getMessage(), e);
                throw e;
            } finally {
                if (wasAutoCommit) {
                    // Only reset autoCommit if it was true before
                    conn.setAutoCommit(true);
                }
            }
        } catch (SQLException e) {
            logger.error("Error in vacuum: {}", e.getMessage(), e);
        }
    }

    // close the connection
    public void close() {
        try {
            if (conn != null) {
                conn.close();
            }
        } catch (SQLException e) {
            logger.error("Error closing connection: {}", e.getMessage(), e);
        }
    }

    @Override
    public String toString() {
        return "MiniQ{" +
                "conn=" + conn +
                ", queueName='" + queueName + '\'' +
                ", maxSize=" + queueMaxSize +
                '}';
    }

    private void Qinit() throws SQLException {
        // set pragmas
        final var stmt = conn.createStatement();
        stmt.execute(String.format("PRAGMA cache_size = %d;", this.sqliteCacheSizeBytes));
        stmt.execute("PRAGMA journal_mode = WAL;");
        stmt.execute("PRAGMA temp_store = MEMORY;");
        stmt.execute("PRAGMA synchronous = NORMAL;");

        this.conn.setAutoCommit(false);

        // optionally remove the Queue table
        if (isCreateDb) {
            final var stmt1 = conn.createStatement();
            final var sql1 = "DROP TABLE IF EXISTS " + this.queueName + "";
            try {
                var r = stmt1.executeUpdate(sql1);
                conn.commit();
            } catch (SQLException e) {
                logger.error("Error dropping table in Qinit: {}", e.getMessage(), e);
            }
        }

        // Create the Queue table
        final var stmt2 = conn.createStatement();
        final var sql2 = "CREATE TABLE IF NOT EXISTS " + this.queueName + " " +
                "(message_id TEXT NOT NULL, " +
                " topic TEXT, " +
                " data TEXT NOT NULL, " +
                " status INTEGER NOT NULL, " +
                " priority INTEGER NOT NULL DEFAULT 5, " +
                " in_time INTEGER NOT NULL, " +
                " lock_time INTEGER, " +
                " done_time INTEGER)";
        try {
            stmt2.executeUpdate(sql2);
            conn.commit();
        } catch (SQLException e) {
            logger.error("Error creating table in Qinit: {}", e.getMessage(), e);
        }

        // Add priority column to existing tables (for backward compatibility)
        try {
            final var stmt2b = conn.createStatement();
            final var sql2b = "ALTER TABLE " + this.queueName + " ADD COLUMN priority INTEGER NOT NULL DEFAULT 5";
            stmt2b.executeUpdate(sql2b);
            conn.commit();
        } catch (SQLException e) {
            // Column might already exist, which is fine
            logger.debug("Priority column might already exist: {}", e.getMessage());
        }

        // Create the indexes
        final var stmt3 = conn.createStatement();
        final var sql3 = "CREATE INDEX IF NOT EXISTS idx_queue_message_id ON " + this.queueName + "(message_id)";
        try {
            stmt3.executeUpdate(sql3);
            conn.commit();
        } catch (SQLException e) {
            logger.error("Error creating message_id index in Qinit: {}", e.getMessage(), e);
        }

        final var stmt4 = conn.createStatement();
        final var sql4 = "CREATE INDEX IF NOT EXISTS idx_queue_status ON " + this.queueName + "(status)";
        try {
            stmt4.executeUpdate(sql4);
            conn.commit();
        } catch (SQLException e) {
            logger.error("Error creating status index in Qinit: {}", e.getMessage(), e);
        }

<<<<<<< HEAD
        // Create priority index for efficient priority-based queries
        final var stmtPriority = conn.createStatement();
        final var sqlPriority = "CREATE INDEX IF NOT EXISTS idx_queue_priority ON " + this.queueName + "(priority, in_time)";
        try {
            stmtPriority.executeUpdate(sqlPriority);
            conn.commit();
        } catch (SQLException e) {
            logger.error("Error creating priority index in Qinit: {}", e.getMessage(), e);
=======
        // Create the routing_segments table
        final var stmtSegments = conn.createStatement();
        final var sqlSegments = "CREATE TABLE IF NOT EXISTS routing_segments " +
                "(message_id TEXT NOT NULL, " +
                " segment_position INTEGER NOT NULL, " +
                " segment_value TEXT NOT NULL, " +
                " PRIMARY KEY (message_id, segment_position), " +
                " FOREIGN KEY (message_id) REFERENCES " + this.queueName + "(message_id) ON DELETE CASCADE)";
        try {
            stmtSegments.executeUpdate(sqlSegments);
            conn.commit();
        } catch (SQLException e) {
            logger.error("Error creating routing_segments table in Qinit: {}", e.getMessage(), e);
        }

        // Create indexes for efficient lookups
        final var stmtSegmentIndex1 = conn.createStatement();
        final var sqlSegmentIndex1 = "CREATE INDEX IF NOT EXISTS idx_routing_segments_value ON routing_segments(segment_value)";
        try {
            stmtSegmentIndex1.executeUpdate(sqlSegmentIndex1);
            conn.commit();
        } catch (SQLException e) {
            logger.error("Error creating segment_value index in Qinit: {}", e.getMessage(), e);
        }

        final var stmtSegmentIndex2 = conn.createStatement();
        final var sqlSegmentIndex2 = "CREATE INDEX IF NOT EXISTS idx_routing_segments_position ON routing_segments(segment_position)";
        try {
            stmtSegmentIndex2.executeUpdate(sqlSegmentIndex2);
            conn.commit();
        } catch (SQLException e) {
            logger.error("Error creating segment_position index in Qinit: {}", e.getMessage(), e);
>>>>>>> 03339cbe
        }

        // Create the trigger to set messages as failed
        var tr_queue_cleaner_control = "CREATE TRIGGER IF NOT EXISTS tr_queue_cleaner_control_%s ".formatted(this.queueName) +
                "BEFORE INSERT " +
                "ON %s ".formatted(this.queueName) +
                "WHEN (SELECT COUNT(*) FROM %s WHERE status = 1) >= %d ".formatted(this.queueName, this.queueMaxSize) +
                "BEGIN " +
                "SELECT RAISE (ABORT,'Queue overflow maximum reached: %d'); ".formatted(this.queueMaxSize) +
                "END;";

        // Create the trigger to manage queue overflow if overflow value is set
        // If overflow value is not set don't create the trigger
        var tr_overflow_control = "CREATE TRIGGER IF NOT EXISTS overflow_control_%s ".formatted(this.queueName) +
                "BEFORE INSERT " +
                "ON %s ".formatted(this.queueName) +
                "WHEN (SELECT COUNT(*) FROM %s WHERE status = 1) >= %d ".formatted(this.queueName, this.queueMaxSize) +
                "BEGIN " +
                "SELECT RAISE (ABORT,'Queue overflow maximum reached: %d'); ".formatted(this.queueMaxSize) +
                "END;";

        // Execute the trigger creation SQL if queueMaxSize is not null
        if (this.queueMaxSize != null) {
            try {
                final var stmt5 = conn.createStatement();
                stmt5.executeUpdate(tr_queue_cleaner_control);
                conn.commit();

                final var stmt6 = conn.createStatement();
                stmt6.executeUpdate(tr_overflow_control);
                conn.commit();
            } catch (SQLException e) {
                logger.error("Error creating triggers in Qinit: {}", e.getMessage(), e);
            }
        }


        // Disabled SQLiteFunction to fix build issues
        // final var func = new SQLiteFunction();
        // func.createFunction(conn);

        // Reset autoCommit mode
        try {
            conn.setAutoCommit(true);
        } catch (SQLException e) {
            logger.error("Error resetting autoCommit in Qinit: {}", e.getMessage(), e);
        }
    }



    public String getSQLiteVersion() throws SQLException {
        DatabaseMetaData meta = conn.getMetaData();
        return meta.getDatabaseProductVersion();
    }




}<|MERGE_RESOLUTION|>--- conflicted
+++ resolved
@@ -71,34 +71,18 @@
      INSERT methods
      ****************************************************************/
     public Message put(String data) throws SQLException {
-        return putMessage(data, null, Message.DEFAULT_PRIORITY);
+        return putMessage(data, null);
     }
 
     public Message put(String data, String route) throws SQLException {
-        return putMessage(data, route, Message.DEFAULT_PRIORITY);
-    }
-
-    public Message put(String data, int priority) throws SQLException {
-        return putMessage(data, null, priority);
-    }
-
-    public Message put(String data, String route, int priority) throws SQLException {
-        return putMessage(data, route, priority);
+        return putMessage(data, route);
     }
 
     // The put method is used to put a message into the queue
-<<<<<<< HEAD
-    private Message putMessage(String data, String topic, int priority) throws SQLException {
-        final String messageId = String.valueOf(timeBasedEpochGenerator().generate());
-        final int status = MessageStatus.READY.getValue();
-        final long inTime = System.currentTimeMillis();
-        String sql = "INSERT INTO %s (message_id, topic, data, status, priority, in_time) VALUES (?, ?, ?, ?, ?, ?)".formatted(this.queueName);
-=======
     private Message putMessage(String data, String routingKey) throws SQLException {
         final String messageId = String.valueOf(timeBasedEpochGenerator().generate());
         final int status = MessageStatus.READY.getValue();
         final long inTime = System.currentTimeMillis();
->>>>>>> 03339cbe
 
         // Check if we need to manage the transaction
         boolean wasAutoCommit = conn.getAutoCommit();
@@ -109,16 +93,6 @@
             conn.setAutoCommit(false);
         }
 
-<<<<<<< HEAD
-        try (PreparedStatement pstmt = conn.prepareStatement(sql)) {
-            pstmt.setString(1, messageId);
-            pstmt.setString(2, topic);
-            pstmt.setString(3, data);
-            pstmt.setInt(4, status);
-            pstmt.setInt(5, priority);
-            pstmt.setLong(6, inTime);
-            pstmt.executeUpdate();
-=======
         try {
             // Insert into main queue table
             String sql = "INSERT INTO %s (message_id, topic, data, status, in_time) VALUES (?, ?, ?, ?, ?)".formatted(this.queueName);
@@ -138,7 +112,6 @@
                     storeRoutingSegment(messageId, i, segments[i]);
                 }
             }
->>>>>>> 03339cbe
 
             if (needToCommit) {
                 // Only commit if we started the transaction
@@ -157,9 +130,6 @@
                 conn.setAutoCommit(true);
             }
         }
-<<<<<<< HEAD
-        return new Message(messageId, topic, data, MessageStatus.READY, priority, inTime, null, null);
-=======
         return new Message(messageId, routingKey, data, MessageStatus.READY, inTime, null, null);
     }
 
@@ -172,7 +142,6 @@
             pstmt.setString(3, value);
             pstmt.executeUpdate();
         }
->>>>>>> 03339cbe
     }
 
 
@@ -209,22 +178,6 @@
         }
 
         try {
-<<<<<<< HEAD
-            // Step 1: Select the first undone message (ordered by priority first, then by time)
-            PreparedStatement ps1;
-            if (routingPattern == null || routingPattern.isEmpty()) {
-                ps1 = conn.prepareStatement("SELECT * FROM %s WHERE status = ? ORDER BY priority ASC, in_time ASC LIMIT 1".formatted(this.queueName));
-                ps1.setInt(1, MessageStatus.READY.getValue());
-            } else if (!routingPattern.contains(".") && !routingPattern.contains("*")) {
-                ps1 = conn.prepareStatement("SELECT * FROM %s WHERE status = ? AND topic = ? ORDER BY priority ASC, in_time ASC LIMIT 1".formatted(this.queueName));
-                ps1.setInt(1, MessageStatus.READY.getValue());
-                ps1.setString(2, routingPattern);
-            } else {
-                String likePattern = routingPattern.replace("*", "%");
-                ps1 = conn.prepareStatement("SELECT * FROM %s WHERE status = ? AND topic LIKE ? ORDER BY priority ASC, in_time ASC LIMIT 1".formatted(this.queueName));
-                ps1.setInt(1, MessageStatus.READY.getValue());
-                ps1.setString(2, likePattern);
-=======
             // Parse pattern into segments
             String[] patternSegments = pattern.split("\\.");
 
@@ -321,7 +274,6 @@
             } else if (i > 0) {
                 // Join with previous segments
                 subquery.append("INNER JOIN routing_segments rs").append(i + 1).append(" ON rs1.message_id = rs").append(i + 1).append(".message_id ");
->>>>>>> 03339cbe
             }
         }
 
@@ -424,7 +376,6 @@
                         rs1.getString("topic"),
                         rs1.getString("data"),
                         MessageStatus.LOCKED,
-                        rs1.getInt("priority"),
                         rs1.getLong("in_time"),
                         System.currentTimeMillis(),
                         resultSetGetLong(rs1, "done_time")
@@ -491,7 +442,6 @@
                             rs.getString("topic"),
                             rs.getString("data"),
                             MessageStatus.LOCKED,
-                            rs.getInt("priority"),
                             rs.getLong("in_time"),
                             System.currentTimeMillis(),
                             rs.getLong("done_time")
@@ -542,7 +492,6 @@
                             rs.getString("topic"),
                             rs.getString("data"),
                             MessageStatus.values()[rs.getInt("status")],
-                            rs.getInt("priority"),
                             resultSetGetLong(rs,"in_time"),
                             resultSetGetLong(rs,"lock_time"),
                             resultSetGetLong(rs,"done_time")
@@ -572,7 +521,6 @@
                             rs.getString("topic"),
                             rs.getString("data"),
                             MessageStatus.values()[rs.getInt("status")],
-                            rs.getInt("priority"),
                             rs.getLong("in_time"),
                             resultSetGetLong(rs, "lock_time"),
                             resultSetGetLong(rs, "done_time")
@@ -666,7 +614,6 @@
                         rs.getString("topic"),
                         rs.getString("data"),
                         MessageStatus.values()[rs.getInt("status")],
-                        rs.getInt("priority"),
                         rs.getLong("in_time"),
                         resultSetGetLong(rs, "lock_time"),
                         resultSetGetLong(rs, "done_time")
@@ -1015,7 +962,6 @@
                 " topic TEXT, " +
                 " data TEXT NOT NULL, " +
                 " status INTEGER NOT NULL, " +
-                " priority INTEGER NOT NULL DEFAULT 5, " +
                 " in_time INTEGER NOT NULL, " +
                 " lock_time INTEGER, " +
                 " done_time INTEGER)";
@@ -1026,17 +972,6 @@
             logger.error("Error creating table in Qinit: {}", e.getMessage(), e);
         }
 
-        // Add priority column to existing tables (for backward compatibility)
-        try {
-            final var stmt2b = conn.createStatement();
-            final var sql2b = "ALTER TABLE " + this.queueName + " ADD COLUMN priority INTEGER NOT NULL DEFAULT 5";
-            stmt2b.executeUpdate(sql2b);
-            conn.commit();
-        } catch (SQLException e) {
-            // Column might already exist, which is fine
-            logger.debug("Priority column might already exist: {}", e.getMessage());
-        }
-
         // Create the indexes
         final var stmt3 = conn.createStatement();
         final var sql3 = "CREATE INDEX IF NOT EXISTS idx_queue_message_id ON " + this.queueName + "(message_id)";
@@ -1056,16 +991,6 @@
             logger.error("Error creating status index in Qinit: {}", e.getMessage(), e);
         }
 
-<<<<<<< HEAD
-        // Create priority index for efficient priority-based queries
-        final var stmtPriority = conn.createStatement();
-        final var sqlPriority = "CREATE INDEX IF NOT EXISTS idx_queue_priority ON " + this.queueName + "(priority, in_time)";
-        try {
-            stmtPriority.executeUpdate(sqlPriority);
-            conn.commit();
-        } catch (SQLException e) {
-            logger.error("Error creating priority index in Qinit: {}", e.getMessage(), e);
-=======
         // Create the routing_segments table
         final var stmtSegments = conn.createStatement();
         final var sqlSegments = "CREATE TABLE IF NOT EXISTS routing_segments " +
@@ -1098,7 +1023,6 @@
             conn.commit();
         } catch (SQLException e) {
             logger.error("Error creating segment_position index in Qinit: {}", e.getMessage(), e);
->>>>>>> 03339cbe
         }
 
         // Create the trigger to set messages as failed
